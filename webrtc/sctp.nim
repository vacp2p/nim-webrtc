--- conflicted
+++ resolved
@@ -149,13 +149,6 @@
   # Used by DataChannel, writes buf on the Dtls connection.
   trace "Write", buf
   self.sctp.sentAddress = self.address
-<<<<<<< HEAD
-  let sendvErr = self.sctp.usrsctpAwait:
-    self.sctpSocket.usrsctp_sendv(unsafeAddr buf[0], buf.len.uint,
-                                  nil, 0, nil, 0,
-                                  SCTP_SENDV_NOINFO, 0)
-=======
->>>>>>> d525da3d
 
   var cpy = buf
   let sendvErr =
@@ -320,46 +313,12 @@
     pc.sctpSocket.usrsctp_close()
   self.sockServer.usrsctp_close()
 
-<<<<<<< HEAD
-proc new*(T: typedesc[Sctp], port: uint16 = 9899): T =
-  logScope: topics = "webrtc sctp"
-  let sctp = T(gotConnection: newAsyncEvent())
-  proc onReceive(udp: DatagramTransport, address: TransportAddress) {.async, gcsafe.} =
-    let
-      msg = udp.getMessage()
-      data = usrsctp_dumppacket(unsafeAddr msg[0], uint(msg.len), SCTP_DUMP_INBOUND)
-    if data != nil:
-      if sctp.isServer:
-        trace "onReceive (server)", data = data.packetPretty(), length = msg.len(), address
-      else:
-        trace "onReceive (client)", data = data.packetPretty(), length = msg.len(), address
-      usrsctp_freedumpbuffer(data)
-
-    if sctp.isServer:
-      sctp.sentAddress = address
-      usrsctp_conninput(cast[pointer](sctp), unsafeAddr msg[0], uint(msg.len), 0)
-    else:
-      let conn = await sctp.getOrCreateConnection(udp, address)
-      sctp.sentConnection = conn
-      sctp.sentAddress = address
-      usrsctp_conninput(cast[pointer](sctp), unsafeAddr msg[0], uint(msg.len), 0)
-  let
-    localAddr = TransportAddress(family: AddressFamily.IPv4, port: Port(port))
-    laddr = initTAddress("127.0.0.1:" & $port)
-    udp = newDatagramTransport(onReceive, local = laddr)
-  trace "local address", localAddr, laddr
-  sctp.udp = udp
-  sctp.timersHandler = timersHandler()
-
-  usrsctp_init_nothreads(port, sendCallback, printf)
-=======
 proc init*(self: Sctp, dtls: Dtls, laddr: TransportAddress) =
   self.gotConnection = newAsyncEvent()
   self.timersHandler = timersHandler()
   self.dtls = dtls
 
   usrsctp_init_nothreads(laddr.port.uint16, sendCallback, printf)
->>>>>>> d525da3d
   discard usrsctp_sysctl_set_sctp_debug_on(SCTP_DEBUG_NONE)
   discard usrsctp_sysctl_set_sctp_ecn_enable(1)
   usrsctp_register_address(cast[pointer](self))
